# -*- coding: utf-8 -*-

from stonesoup.types.state import CreatableFromState
from ..base import Property
from .base import Type
from .hypothesis import Hypothesis
<<<<<<< HEAD
from .state import State, GaussianState, ParticleState, SqrtGaussianState, InformationState
=======
from .state import State, GaussianState, ParticleState, SqrtGaussianState, StateMutableSequence, \
    InformationState, CategoricalState
>>>>>>> ab873998
from .mixture import GaussianMixture


class Update(Type, CreatableFromState):
    """ Update type

    The base update class. Updates are returned by :class:'~.Updater' objects
    and contain the information that was used to perform the updating"""

    hypothesis: Hypothesis = Property(doc="Hypothesis used for updating")


class StateUpdate(Update, State):
    """ StateUpdate type

    Most simple state update type, where everything only has time
    and a state vector. Requires a prior state that was updated,
    and the hypothesis used to update the prior.
    """


class GaussianStateUpdate(Update, GaussianState):
    """ GaussianStateUpdate type

    This is a simple Gaussian state update object, which, as the name
    suggests, is described by a Gaussian distribution.
    """


class SqrtGaussianStateUpdate(Update, SqrtGaussianState):
    """ SqrtGaussianStateUpdate type

    This is equivalent to a Gaussian state update object, but with the
    covariance of the Gaussian distribution stored in matrix square root
    form.
    """


class GaussianMixtureUpdate(Update, GaussianMixture):
    """ GaussianMixtureUpdate type

    This is a Gaussian mixture update object, which, as the name
    suggests, is described by a Gaussian mixture.
    """


class ParticleStateUpdate(Update, ParticleState):
    """ParticleStateUpdate type

    This is a simple Particle state update object.
    """


class InformationStateUpdate(Update, InformationState):
    """ InformationUpdate type

    This is a simple Information state update object, which, as the name
    suggests, is described by a precision matrix and its corresponding state vector.
    """


class CategoricalStateUpdate(Update, CategoricalState):
    """Categorical state prediction type"""<|MERGE_RESOLUTION|>--- conflicted
+++ resolved
@@ -4,12 +4,8 @@
 from ..base import Property
 from .base import Type
 from .hypothesis import Hypothesis
-<<<<<<< HEAD
-from .state import State, GaussianState, ParticleState, SqrtGaussianState, InformationState
-=======
-from .state import State, GaussianState, ParticleState, SqrtGaussianState, StateMutableSequence, \
+from .state import State, GaussianState, ParticleState, SqrtGaussianState,  \
     InformationState, CategoricalState
->>>>>>> ab873998
 from .mixture import GaussianMixture
 
 
