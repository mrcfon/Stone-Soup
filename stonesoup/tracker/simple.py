--- conflicted
+++ resolved
@@ -63,17 +63,10 @@
                         self.tracks, detections, time)
                 if associations[self.track].detection is not None:
                     state_post = self.updater.update(
-<<<<<<< HEAD
-                        associations[track].prediction,
-                        associations[track].detection,
-                        associations[track].measurement_prediction)
-                    track.states.append(state_post)
-=======
                         associations[self.track].prediction,
                         associations[self.track].detection,
-                        associations[self.track].innovation)
+                        associations[self.track].measurement_prediction)
                     self.track.states.append(state_post)
->>>>>>> 1a45c745
                 else:
                     self.track.states.append(
                         associations[self.track].prediction)
@@ -140,7 +133,7 @@
                     state_post = self.updater.update(
                         hypothesis.prediction,
                         hypothesis.detection,
-                        hypothesis.innovation)
+                        hypothesis.measurement_prediction)
                     track.states.append(state_post)
                     associated_detections.add(hypothesis.detection)
                 else:
