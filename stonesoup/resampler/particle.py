--- conflicted
+++ resolved
@@ -25,14 +25,8 @@
 
         if not isinstance(particles, ParticleState):
             particles = ParticleState(None, particle_list=particles)
-<<<<<<< HEAD
         if nparts is None:
             nparts = len(particles)
-
-        weight = Probability(1 / nparts)
-=======
-        n_particles = len(particles)
->>>>>>> b2c3da12
 
         log_weights = particles.log_weight
         weight_order = np.argsort(log_weights, kind='stable')
@@ -50,12 +44,7 @@
         index = weight_order[np.searchsorted(cdf, np.log(u_j))]
 
         new_particles = particles[index]
-<<<<<<< HEAD
-        new_particles.weight = np.full((nparts, ), weight)
-
-=======
-        new_particles.log_weight = np.full((n_particles, ), np.log(1/n_particles))
->>>>>>> b2c3da12
+        new_particles.log_weight = np.full((nparts, ), np.log(1/nparts))
         return new_particles
 
 
